/**
 * Copyright (c) Dell Inc., or its subsidiaries. All Rights Reserved.
 *
 * Licensed under the Apache License, Version 2.0 (the "License");
 * you may not use this file except in compliance with the License.
 * You may obtain a copy of the License at
 *
 *     http://www.apache.org/licenses/LICENSE-2.0
 */

buildscript {
    repositories {
        jcenter()
    }
    dependencies {
        classpath "com.github.jengelman.gradle.plugins:shadow:${shadowGradlePlugin}"
        classpath "com.jfrog.bintray.gradle:gradle-bintray-plugin:${bintrayPluginVersion}"
        classpath "org.ajoberstar:gradle-git:${gradleGitPluginVersion}"
    }
}

plugins {
    id "com.github.maiflai.scalatest" version "0.25"
}

apply plugin: 'eclipse'
apply from: 'gradle/java.gradle'
apply from: "gradle/scala.gradle"
apply from: 'gradle/maven.gradle'

apply from: 'gradle/bintray.gradle'
apply plugin: 'org.ajoberstar.grgit'

group = "io.pravega"

version = connectorVersion

description = """Pravega Spark Connector"""

sourceCompatibility = 1.8
targetCompatibility = 1.8

tasks.withType(JavaCompile) {
    options.encoding = 'UTF-8'
}

repositories {
    mavenLocal()
    if (findProperty("repositoryUrl")) {
        maven {
            url findProperty("repositoryUrl")
        }
    }
    else {
        jcenter()
        mavenCentral()
        maven { url "https://repository.apache.org/snapshots" }
        maven { url "https://oss.sonatype.org/content/repositories/snapshots" }
        maven { url "https://oss.jfrog.org/jfrog-dependencies" }
    }
}

configurations {
    shadowOnly {
    }
}

dependencies {
    compile group: 'io.pravega', name: 'pravega-client', version: pravegaVersion
    compile group: 'org.scala-lang', name: 'scala-library', version: scalaVersion
    compile group: 'org.scala-lang', name: 'scala-reflect', version: scalaVersion
    compile group: 'org.scala-lang', name: 'scala-compiler', version: scalaVersion
    compile group: 'org.scala-lang.modules', name: 'scala-java8-compat_2.11', version: scalaJava8CompatVersion
    compile group: 'com.jsuereth', name: 'scala-arm_2.11', version: '2.0'
<<<<<<< HEAD
    // https://mvnrepository.com/artifact/org.scala-lang.modules/scala-java8-compat
=======
>>>>>>> d37f5514
    compile group: 'org.scala-lang.modules', name: 'scala-java8-compat_2.11', version: '0.9.1'


    compileOnly group: 'org.apache.spark', name: 'spark-sql_2.11', version: sparkVersion

    shadowOnly group: 'org.apache.spark', name: 'spark-sql_2.11', version: sparkVersion

    testCompile group: 'junit', name: 'junit', version: junitVersion
    testCompile group: 'io.pravega', name: 'pravega-standalone', version: pravegaVersion
    testCompile group: 'org.scalatest', name: 'scalatest_2.11', version: scalaTestVersion
    testRuntimeOnly group: 'org.pegdown', name: 'pegdown', version: pegDownVersion
    testCompile group: 'org.apache.spark', name: 'spark-sql_2.11', version: sparkVersion
    testCompile group: 'org.apache.spark', name: 'spark-core_2.11', version: sparkVersion, classifier: 'tests'
    testCompile group: 'org.apache.spark', name: 'spark-catalyst_2.11', version: sparkVersion, classifier: 'tests'
    testCompile group: 'org.apache.spark', name: 'spark-sql_2.11', version: sparkVersion, classifier: 'tests'
    testCompile group: 'com.fasterxml.jackson.core', name: 'jackson-core', version: jacksonVersion
    testCompile group: 'com.fasterxml.jackson.core', name: 'jackson-databind', version: jacksonVersion
    testCompile group: 'com.fasterxml.jackson.module', name: 'jackson-module-scala_2.11', version: jacksonVersion
    testCompile group: 'io.pravega', name: 'pravega-test-integration', version: pravegaVersion
}

configurations {
    shadowOnly {
    }
    compile.exclude group: 'ch.qos.logback', module: 'logback-classic'
    compile.exclude group: 'com.sun.jersey', module: 'jersey-core'
}

test {
    dependsOn 'cleanTest'
}

shadowJar {
    classifier = null
    version = version
    zip64 = true
    mergeServiceFiles()

    // relocate pravega client's dependencies to minimize conflicts
    relocate "org.apache.commons", "io.pravega.shaded.org.apache.commons"
    relocate "com.google", "io.pravega.shaded.com.google"
    relocate "io.grpc", "io.pravega.shaded.io.grpc"
    relocate "com.squareup.okhttp", "io.pravega.shaded.com.squareup.okhttp"
    relocate "okio", "io.pravega.shaded.okio"
    relocate "io.opencensus", "io.pravega.shaded.io.opencensus"
    relocate "io.netty", "io.pravega.shaded.io.netty"
    relocate 'META-INF/native/libnetty', 'META-INF/native/libio_pravega_shaded_netty'
    relocate 'META-INF/native/netty', 'META-INF/native/io_pravega_shaded_netty'
}

javadoc {
    title = "Pravega Spark Connector"
    failOnError = false
    exclude "**/impl/**";
}

def getProjectVersion() {
    String ver = connectorVersion
    if (ver.contains("-SNAPSHOT")) {
        String versionLabel = ver.substring(0, ver.indexOf("-SNAPSHOT"))
        def count = grgit.log(includes:['HEAD']).size()
        def commitId = "${grgit.head().abbreviatedId}"
        ver = versionLabel + "-" + count + "." + commitId + "-SNAPSHOT"
    }
    return ver
}<|MERGE_RESOLUTION|>--- conflicted
+++ resolved
@@ -72,12 +72,7 @@
     compile group: 'org.scala-lang', name: 'scala-compiler', version: scalaVersion
     compile group: 'org.scala-lang.modules', name: 'scala-java8-compat_2.11', version: scalaJava8CompatVersion
     compile group: 'com.jsuereth', name: 'scala-arm_2.11', version: '2.0'
-<<<<<<< HEAD
-    // https://mvnrepository.com/artifact/org.scala-lang.modules/scala-java8-compat
-=======
->>>>>>> d37f5514
     compile group: 'org.scala-lang.modules', name: 'scala-java8-compat_2.11', version: '0.9.1'
-
 
     compileOnly group: 'org.apache.spark', name: 'spark-sql_2.11', version: sparkVersion
 
