#
# Copyright (c) Dell Inc., or its subsidiaries. All Rights Reserved.
#
# Licensed under the Apache License, Version 2.0 (the "License");
# you may not use this file except in compliance with the License.
# You may obtain a copy of the License at
#
#     http://www.apache.org/licenses/LICENSE-2.0
#

# 3rd party Versions.
checkstyleToolVersion=7.1
curatorVersion=4.0.0
gradleGitPluginVersion=1.7.2
hadoopVersion=2.8.1
jacksonVersion=2.9.8
junitVersion=4.12
logbackVersion=1.1.7
pegDownVersion=1.4.2
scalaJava8CompatVersion=0.9.0
scalaTestVersion=3.0.5
scalaVersion=2.11.8
shadowGradlePlugin=4.0.2
slf4jApiVersion=1.7.25
sparkVersion=2.4.6

# Version and base tags can be overridden at build time.
connectorVersion=0.7.0-SNAPSHOT
<<<<<<< HEAD
pravegaVersion=0.8.0
=======
pravegaVersion=0.8
>>>>>>> 567a3364

# flag to indicate if Pravega sub-module should be used instead of the version defined in 'pravegaVersion'
usePravegaVersionSubModule=false

# These properties are only needed for publishing to maven central
# Pravega Signing Key
signing.keyId=05949AF6
# gpg password is required when signing
# signing.password=
# This will be defaulted to ~/.gnupg/secring.gpg if not provided as a command line property
signing.secretKeyRingFile=

# bintray configurations
bintrayPluginVersion=1.7.3
bintrayRepoName=pravega
bintrayPackageName=pravega-connectors-spark
bintrayOrgName=pravega
autoPublish=true<|MERGE_RESOLUTION|>--- conflicted
+++ resolved
@@ -26,11 +26,8 @@
 
 # Version and base tags can be overridden at build time.
 connectorVersion=0.7.0-SNAPSHOT
-<<<<<<< HEAD
+
 pravegaVersion=0.8.0
-=======
-pravegaVersion=0.8
->>>>>>> 567a3364
 
 # flag to indicate if Pravega sub-module should be used instead of the version defined in 'pravegaVersion'
 usePravegaVersionSubModule=false
