#
# Copyright (c) Dell Inc., or its subsidiaries. All Rights Reserved.
#
# Licensed under the Apache License, Version 2.0 (the "License");
# you may not use this file except in compliance with the License.
# You may obtain a copy of the License at
#
#     http://www.apache.org/licenses/LICENSE-2.0
#

# 3rd party Versions.
checkstyleToolVersion=7.1
curatorVersion=4.0.0
gradleGitPluginVersion=1.7.2
hadoopVersion=2.8.1
jacksonVersion=2.9.8
junitVersion=4.12
logbackVersion=1.1.7
pegDownVersion=1.4.2
scalaJava8CompatVersion=0.9.0
scalaTestVersion=3.0.5
scalaVersion=2.11.8
shadowGradlePlugin=4.0.2
slf4jApiVersion=1.7.25
sparkVersion=2.4.6

# Version and base tags can be overridden at build time.
<<<<<<< HEAD
connectorVersion=0.7.0-SNAPSHOT

pravegaVersion=0.7.0
=======
connectorVersion=0.8.0-SNAPSHOT
pravegaVersion=0.8.0
>>>>>>> c2095ff2

# flag to indicate if Pravega sub-module should be used instead of the version defined in 'pravegaVersion'
usePravegaVersionSubModule=false

# These properties are only needed for publishing to maven central
# Pravega Signing Key
signing.keyId=05949AF6
# gpg password is required when signing
# signing.password=
# This will be defaulted to ~/.gnupg/secring.gpg if not provided as a command line property
signing.secretKeyRingFile=

# bintray configurations
bintrayPluginVersion=1.7.3
bintrayRepoName=pravega
bintrayPackageName=pravega-connectors-spark
bintrayOrgName=pravega
autoPublish=true<|MERGE_RESOLUTION|>--- conflicted
+++ resolved
@@ -25,14 +25,8 @@
 sparkVersion=2.4.6
 
 # Version and base tags can be overridden at build time.
-<<<<<<< HEAD
-connectorVersion=0.7.0-SNAPSHOT
-
-pravegaVersion=0.7.0
-=======
 connectorVersion=0.8.0-SNAPSHOT
 pravegaVersion=0.8.0
->>>>>>> c2095ff2
 
 # flag to indicate if Pravega sub-module should be used instead of the version defined in 'pravegaVersion'
 usePravegaVersionSubModule=false
